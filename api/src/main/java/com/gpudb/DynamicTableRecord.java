--- conflicted
+++ resolved
@@ -3,15 +3,8 @@
 import java.nio.ByteBuffer;
 import java.util.ArrayList;
 import java.util.List;
-<<<<<<< HEAD
-import java.util.Objects;
 import org.apache.avro.Schema;
 import org.apache.avro.Schema.Field;
-import org.apache.avro.generic.GenericData;
-=======
-import org.apache.avro.Schema;
-import org.apache.avro.Schema.Field;
->>>>>>> 0efc4b88
 import org.apache.avro.generic.IndexedRecord;
 
 final class DynamicTableRecord extends RecordBase {
@@ -103,14 +96,6 @@
     @Override
     public Type getType() {
         return type;
-<<<<<<< HEAD
-    }
-
-    @Override
-    public Schema getSchema() {
-        return type.getSchema();
-=======
->>>>>>> 0efc4b88
     }
 
     @Override
@@ -119,174 +104,8 @@
     }
 
     @Override
-<<<<<<< HEAD
-    public Object get(String name) {
-        int columnIndex = type.getColumnIndex(name);
-
-        if (columnIndex == -1) {
-            return null;
-        }
-
-        return ((List<?>)data.get(columnIndex)).get(recordIndex);
-    }
-
-    @Override
-    public ByteBuffer getBytes(int index)
-    {
-        return (ByteBuffer)get(index);
-    }
-
-    @Override
-    public ByteBuffer getBytes(String name)
-    {
-        return (ByteBuffer)get(name);
-    }
-
-    @Override
-    public Double getDouble(int index)
-    {
-        return (Double)get(index);
-    }
-
-    @Override
-    public Double getDouble(String name)
-    {
-        return (Double)get(name);
-    }
-
-    @Override
-    public Float getFloat(int index)
-    {
-        return (Float)get(index);
-    }
-
-    @Override
-    public Float getFloat(String name)
-    {
-        return (Float)get(name);
-    }
-
-    @Override
-    public Integer getInt(int index)
-    {
-        return (Integer)get(index);
-    }
-
-    @Override
-    public Integer getInt(String name)
-    {
-        return (Integer)get(name);
-    }
-
-    @Override
-    public Long getLong(int index)
-    {
-        return (Long)get(index);
-    }
-
-    @Override
-    public Long getLong(String name)
-    {
-        return (Long)get(name);
-    }
-
-    @Override
-    public String getString(int index)
-    {
-        return (String)get(index);
-    }
-
-    @Override
-    public String getString(String name)
-    {
-        return (String)get(name);
-    }
-
-    @Override
-=======
->>>>>>> 0efc4b88
     @SuppressWarnings("unchecked")
     public void put(int index, Object value) {
         ((List)data.get(index)).set(recordIndex, value);
     }
-<<<<<<< HEAD
-
-    @Override
-    @SuppressWarnings("unchecked")
-    public void put(String name, Object value) {
-        int index = type.getColumnIndex(name);
-
-        if (index == -1) {
-            throw new GPUdbRuntimeException("Field " + name + " does not exist.");
-        }
-
-        ((List)data.get(index)).set(recordIndex, value);
-    }
-
-    @Override
-    public boolean equals(Object obj) {
-        if (obj == this) {
-            return true;
-        }
-
-        if (obj == null || obj.getClass() != this.getClass()) {
-            return false;
-        }
-
-        DynamicTableRecord that = (DynamicTableRecord)obj;
-
-        if (!that.type.equals(this.type)) {
-            return false;
-        }
-
-        int columnCount = this.type.getColumnCount();
-
-        for (int i = 0; i < columnCount; i++) {
-            if (!Objects.equals(that.get(i), this.get(i))) {
-                return false;
-            }
-        }
-
-        return true;
-    }
-
-    @Override
-    public int hashCode() {
-        int hashCode = 1;
-        int columnCount = type.getColumnCount();
-
-        for (int i = 0; i < columnCount; i++) {
-            hashCode = 31 * hashCode;
-            Object value = get(i);
-
-            if (value != null) {
-                hashCode += value.hashCode();
-            }
-        }
-
-        return hashCode;
-    }
-
-    @Override
-    public String toString() {
-        GenericData gd = GenericData.get();
-        StringBuilder builder = new StringBuilder();
-        builder.append("{");
-        int columnCount = type.getColumnCount();
-
-        for (int i = 0; i < columnCount; i++) {
-            if (i > 0) {
-                builder.append(",");
-            }
-
-            builder.append(gd.toString(type.getColumn(i).getName()));
-            builder.append(":");
-            builder.append(gd.toString(get(i)));
-        }
-
-        builder.append("}");
-        return builder.toString();
-    }
-=======
->>>>>>> 0efc4b88
 }