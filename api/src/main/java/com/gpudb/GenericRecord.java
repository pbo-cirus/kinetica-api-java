package com.gpudb;

<<<<<<< HEAD
import java.nio.ByteBuffer;
import java.util.Objects;
import org.apache.avro.Schema;
import org.apache.avro.generic.GenericData;

=======
>>>>>>> 0efc4b88
/**
 * An object that contains {@link Record} data based on a GPUdb {@link Type}
 * specified at runtime. GPUdb functions that return non-dynamic data will use
 * generic records by default in the absence of a specified type descriptor or
 * known type.
 */
<<<<<<< HEAD
public final class GenericRecord implements Record {
    private final Type type;
    private final Object[] values;

    /**
     * Creates a new generic record based on the specified GPUdb {@link Type}.
     * Note that generic records can also be created using {@link
     * Type#newInstance}.
     *
     * @param type  the GPUdb type
     */
    public GenericRecord(Type type) {
        this.type = type;
        values = new Object[type.getColumnCount()];
    }

    /**
     * Returns the GPUdb {@link Type} of the record.
     *
     * @return  the GPUdb type
     */
    @Override
    public Type getType() {
        return type;
    }

    /**
     * Returns the Avro record schema of the record.
     *
     * @return  the Avro record schema of the record
     */
    @Override
    public Schema getSchema() {
        return type.getSchema();
    }

    /**
     * Returns the value of the specified field.
     *
     * @param index  the index of the field
     * @return       the value of the field
     *
     * @throws IndexOutOfBoundsException if the specified index is not valid
     */
    @Override
    public Object get(int index) {
        return values[index];
    }

    /**
     * Returns the value of the specified field.
     *
     * @param name  the name of the field
     * @return      the value of the field, or {@code null} if no field with the
     *              specified name exists
     */
    @Override
    public Object get(String name) {
        int index = type.getColumnIndex(name);

        if (index == -1) {
            return null;
        }

        return values[index];
    }

    /**
     * Returns the value of the specified field cast to a {@link ByteBuffer}.
     * If the field is not of the correct type an exception will be thrown.
     *
     * @param index  the index of the field
     * @return       the value of the field
     *
     * @throws ClassCastException if the field is not of the correct type
     *
     * @throws IndexOutOfBoundsException if the specified index is not valid
     */
    @Override
    public ByteBuffer getBytes(int index)
    {
        return (ByteBuffer)get(index);
    }

    /**
     * Returns the value of the specified field cast to a {@link ByteBuffer}.
     * If the field is not of the correct type an exception will be thrown.
     *
     * @param name  the name of the field
     * @return      the value of the field
     *
     * @throws ClassCastException if the field is not of the correct type
     *
     * @throws GPUdbRuntimeException if no field exists with the specified name
     */
    @Override
    public ByteBuffer getBytes(String name)
    {
        return (ByteBuffer)get(name);
    }

    /**
     * Returns the value of the specified field cast to a {@link Double}.
     * If the field is not of the correct type an exception will be thrown.
     *
     * @param index  the index of the field
     * @return       the value of the field
     *
     * @throws ClassCastException if the field is not of the correct type
     *
     * @throws IndexOutOfBoundsException if the specified index is not valid
     */
    @Override
    public Double getDouble(int index)
    {
        return (Double)get(index);
    }
=======
public final class GenericRecord extends RecordBase {
    private final Type type;
    private final Object[] values;
>>>>>>> 0efc4b88

    /**
     * Creates a new generic record based on the specified GPUdb {@link Type}.
     * Note that generic records can also be created using {@link
     * Type#newInstance}.
     *
     * @param type  the GPUdb type
     */
    public GenericRecord(Type type) {
        this.type = type;
        values = new Object[type.getColumnCount()];
    }

    @Override
    public Type getType() {
        return type;
    }

    @Override
    public Object get(int index) {
        return values[index];
    }

    @Override
    public void put(int index, Object value) {
        values[index] = value;
    }

    /**
     * Sets the value of the specified field.
     *
     * @param index  the index of the field
     * @param value  the new value
     *
     * @throws IndexOutOfBoundsException if the specified index is not valid
     */
    @Override
    public void put(int index, Object value) {
        values[index] = value;
    }

    /**
     * Sets the value of the specified field.
     *
     * @param name   the name of the field
     * @param value  the new value
     *
     * @throws GPUdbRuntimeException if no field exists with the specified name
     */
    @Override
    public void put(String name, Object value) {
        int index = type.getColumnIndex(name);

        if (index == -1) {
            throw new GPUdbRuntimeException("Field " + name + " does not exist.");
        }

        values[index] = value;
    }

    @Override
    public boolean equals(Object obj) {
        if (obj == this) {
            return true;
        }

        if (obj == null || obj.getClass() != this.getClass()) {
            return false;
        }

        GenericRecord that = (GenericRecord)obj;

        if (!that.type.equals(this.type)) {
            return false;
        }

        for (int i = 0; i < this.values.length; i++) {
            if (!Objects.equals(that.values[i], this.values[i])) {
                return false;
            }
        }

        return true;
    }

    @Override
    public int hashCode() {
        int hashCode = 1;

        for (Object value : values) {
            hashCode = 31 * hashCode;

            if (value != null) {
                hashCode += value.hashCode();
            }
        }

        return hashCode;
    }

    @Override
    public String toString() {
        GenericData gd = GenericData.get();
        StringBuilder builder = new StringBuilder();
        builder.append("{");

        for (int i = 0; i < values.length; i++) {
            if (i > 0) {
                builder.append(",");
            }

            builder.append(gd.toString(type.getColumn(i).getName()));
            builder.append(":");
            builder.append(gd.toString(values[i]));
        }

        builder.append("}");
        return builder.toString();
    }
}<|MERGE_RESOLUTION|>--- conflicted
+++ resolved
@@ -1,142 +1,14 @@
 package com.gpudb;
 
-<<<<<<< HEAD
-import java.nio.ByteBuffer;
-import java.util.Objects;
-import org.apache.avro.Schema;
-import org.apache.avro.generic.GenericData;
-
-=======
->>>>>>> 0efc4b88
 /**
  * An object that contains {@link Record} data based on a GPUdb {@link Type}
  * specified at runtime. GPUdb functions that return non-dynamic data will use
  * generic records by default in the absence of a specified type descriptor or
  * known type.
  */
-<<<<<<< HEAD
-public final class GenericRecord implements Record {
-    private final Type type;
-    private final Object[] values;
-
-    /**
-     * Creates a new generic record based on the specified GPUdb {@link Type}.
-     * Note that generic records can also be created using {@link
-     * Type#newInstance}.
-     *
-     * @param type  the GPUdb type
-     */
-    public GenericRecord(Type type) {
-        this.type = type;
-        values = new Object[type.getColumnCount()];
-    }
-
-    /**
-     * Returns the GPUdb {@link Type} of the record.
-     *
-     * @return  the GPUdb type
-     */
-    @Override
-    public Type getType() {
-        return type;
-    }
-
-    /**
-     * Returns the Avro record schema of the record.
-     *
-     * @return  the Avro record schema of the record
-     */
-    @Override
-    public Schema getSchema() {
-        return type.getSchema();
-    }
-
-    /**
-     * Returns the value of the specified field.
-     *
-     * @param index  the index of the field
-     * @return       the value of the field
-     *
-     * @throws IndexOutOfBoundsException if the specified index is not valid
-     */
-    @Override
-    public Object get(int index) {
-        return values[index];
-    }
-
-    /**
-     * Returns the value of the specified field.
-     *
-     * @param name  the name of the field
-     * @return      the value of the field, or {@code null} if no field with the
-     *              specified name exists
-     */
-    @Override
-    public Object get(String name) {
-        int index = type.getColumnIndex(name);
-
-        if (index == -1) {
-            return null;
-        }
-
-        return values[index];
-    }
-
-    /**
-     * Returns the value of the specified field cast to a {@link ByteBuffer}.
-     * If the field is not of the correct type an exception will be thrown.
-     *
-     * @param index  the index of the field
-     * @return       the value of the field
-     *
-     * @throws ClassCastException if the field is not of the correct type
-     *
-     * @throws IndexOutOfBoundsException if the specified index is not valid
-     */
-    @Override
-    public ByteBuffer getBytes(int index)
-    {
-        return (ByteBuffer)get(index);
-    }
-
-    /**
-     * Returns the value of the specified field cast to a {@link ByteBuffer}.
-     * If the field is not of the correct type an exception will be thrown.
-     *
-     * @param name  the name of the field
-     * @return      the value of the field
-     *
-     * @throws ClassCastException if the field is not of the correct type
-     *
-     * @throws GPUdbRuntimeException if no field exists with the specified name
-     */
-    @Override
-    public ByteBuffer getBytes(String name)
-    {
-        return (ByteBuffer)get(name);
-    }
-
-    /**
-     * Returns the value of the specified field cast to a {@link Double}.
-     * If the field is not of the correct type an exception will be thrown.
-     *
-     * @param index  the index of the field
-     * @return       the value of the field
-     *
-     * @throws ClassCastException if the field is not of the correct type
-     *
-     * @throws IndexOutOfBoundsException if the specified index is not valid
-     */
-    @Override
-    public Double getDouble(int index)
-    {
-        return (Double)get(index);
-    }
-=======
 public final class GenericRecord extends RecordBase {
     private final Type type;
     private final Object[] values;
->>>>>>> 0efc4b88
 
     /**
      * Creates a new generic record based on the specified GPUdb {@link Type}.
@@ -164,96 +36,4 @@
     public void put(int index, Object value) {
         values[index] = value;
     }
-
-    /**
-     * Sets the value of the specified field.
-     *
-     * @param index  the index of the field
-     * @param value  the new value
-     *
-     * @throws IndexOutOfBoundsException if the specified index is not valid
-     */
-    @Override
-    public void put(int index, Object value) {
-        values[index] = value;
-    }
-
-    /**
-     * Sets the value of the specified field.
-     *
-     * @param name   the name of the field
-     * @param value  the new value
-     *
-     * @throws GPUdbRuntimeException if no field exists with the specified name
-     */
-    @Override
-    public void put(String name, Object value) {
-        int index = type.getColumnIndex(name);
-
-        if (index == -1) {
-            throw new GPUdbRuntimeException("Field " + name + " does not exist.");
-        }
-
-        values[index] = value;
-    }
-
-    @Override
-    public boolean equals(Object obj) {
-        if (obj == this) {
-            return true;
-        }
-
-        if (obj == null || obj.getClass() != this.getClass()) {
-            return false;
-        }
-
-        GenericRecord that = (GenericRecord)obj;
-
-        if (!that.type.equals(this.type)) {
-            return false;
-        }
-
-        for (int i = 0; i < this.values.length; i++) {
-            if (!Objects.equals(that.values[i], this.values[i])) {
-                return false;
-            }
-        }
-
-        return true;
-    }
-
-    @Override
-    public int hashCode() {
-        int hashCode = 1;
-
-        for (Object value : values) {
-            hashCode = 31 * hashCode;
-
-            if (value != null) {
-                hashCode += value.hashCode();
-            }
-        }
-
-        return hashCode;
-    }
-
-    @Override
-    public String toString() {
-        GenericData gd = GenericData.get();
-        StringBuilder builder = new StringBuilder();
-        builder.append("{");
-
-        for (int i = 0; i < values.length; i++) {
-            if (i > 0) {
-                builder.append(",");
-            }
-
-            builder.append(gd.toString(type.getColumn(i).getName()));
-            builder.append(":");
-            builder.append(gd.toString(values[i]));
-        }
-
-        builder.append("}");
-        return builder.toString();
-    }
 }